<<<<<<< HEAD
"""
Main application file for the encryption security tool.
"""

import os
import subprocess
import sys
import tkinter as tk
from tkinter import filedialog, messagebox, ttk
import logging
from pathlib import Path

from Crypto.Cipher import AES
from Crypto.Random import get_random_bytes
from Crypto.Util import Counter
from ttkbootstrap import Style

# Import from crypto module
from crypto.key_manager import generate_key, load_key
from crypto.symmetric import init_cipher, encrypt_file, decrypt_file
from crypto.utils import open_file, setup_logging, get_app_config, save_app_config


# Set up logging
setup_logging()
logger = logging.getLogger(__name__)


def launch_asymmetric_window():
    """Launch the asymmetric encryption window."""
    try:
        script_path = "asym.py"
        subprocess.Popen([sys.executable, script_path])
        logger.info("Launched asymmetric encryption window")
    except Exception as e:
        logger.error(f"Failed to launch asymmetric window: {str(e)}")
        messagebox.showerror("Error", f"Failed to launch asymmetric encryption: {str(e)}")


def main_gui():
    """Initialize and run the main GUI application."""
    def on_encrypt():
        """Handle the encrypt button click event."""
        mode_choice = aes_mode_var.get()

        if mode_choice not in mode_mapping:
            messagebox.showerror("Error", "Invalid mode selection")
            return

        mode = mode_mapping[mode_choice]
        encrypted_filename = f"encrypted_{filename_mapping[mode_choice]}.bmp"

        read_filename = filedialog.askopenfilename(
            title="Select the file to encrypt", filetypes=[("BMP files", "*.bmp"), ("All files", "*.*")]
        )
        if not read_filename:
            return  # cancelled

        key = load_key()
        if key is None:
            return

        try:
            if mode == AES.MODE_CTR:
                nonce = get_random_bytes(8)  # Generate a new nonce for each encryption
                ctr = Counter.new(64, prefix=nonce)
                c_encrypt = init_cipher(key, mode, counter=ctr)
                encrypt_success = encrypt_file(c_encrypt, read_filename, encrypted_filename, mode, nonce=nonce)
            elif mode == AES.MODE_CBC:
                iv = get_random_bytes(16)  # Generate a new IV for each encryption
                c_encrypt = init_cipher(key, mode, iv=iv)
                encrypt_success = encrypt_file(c_encrypt, read_filename, encrypted_filename, mode, iv=iv)
            elif mode == AES.MODE_GCM:
                nonce = get_random_bytes(16)  # Generate a new nonce for each encryption
                c_encrypt = init_cipher(key, mode, nonce=nonce)
                encrypt_success = encrypt_file(c_encrypt, read_filename, encrypted_filename, mode, nonce=nonce)
            else:  # AES.MODE_ECB
                c_encrypt = init_cipher(key, mode)
                encrypt_success = encrypt_file(c_encrypt, read_filename, encrypted_filename, mode)

            if encrypt_success:
                open_file(encrypted_filename)
                messagebox.showinfo("Success", "Encryption Successful!")
                lbl_result.config(text="Encryption Successful!", foreground="green")
                
                # Update last used mode in config
                config = get_app_config()
                config["default_mode"] = filename_mapping[mode_choice]
                save_app_config(config)
        except Exception as e:
            logger.error(f"Encryption failed: {str(e)}")
            messagebox.showerror("Error", f"Encryption failed: {str(e)}")
            lbl_result.config(text=f"Encryption failed: {str(e)}", foreground="red")

    def on_decrypt():
        """Handle the decrypt button click event."""
        mode_choice = aes_mode_var.get()
        if mode_choice not in mode_mapping:
            messagebox.showerror("Error", "Invalid mode selection")
            return

        mode = mode_mapping[mode_choice]
        decrypted_filename = "decrypted_file.bmp"
        read_filename = filedialog.askopenfilename(title="Select the file to Decrypt", filetypes=[("All files", "*.*")])
        if not read_filename:
            return

        try:
            # Try to detect encryption mode from filename
            detected_mode = None
            for mode_id, mode_name in filename_mapping.items():
                if f"_{mode_name}" in read_filename:
                    detected_mode = mode_name
                    break

            if detected_mode and detected_mode != filename_mapping[mode_choice]:
                if not messagebox.askyesno(
                    "Mode Mismatch Warning",
                    f"The file appears to be encrypted with {detected_mode}, but you selected {filename_mapping[mode_choice]}. Continue anyway?",
                ):
                    return
        except Exception as e:
            logger.warning(f"Failed to detect encryption mode: {str(e)}")

        key = load_key()
        if key is None:
            return

        try:
            # Set up decryption parameters based on mode
            if mode == AES.MODE_CTR:
                # For CTR mode, nonce is extracted during decryption
                c_decrypt = init_cipher(key, mode, counter=Counter.new(64))  # Will be reinitialized during decryption
            elif mode == AES.MODE_CBC:
                # For CBC mode, IV is extracted during decryption
                c_decrypt = AES.new(key, mode, iv=b"\0" * 16)  # Will be reinitialized during decryption
            elif mode == AES.MODE_GCM:
                # For GCM mode, nonce is extracted during decryption
                c_decrypt = AES.new(key, mode, nonce=b"\0" * 16)  # Will be reinitialized during decryption
            else:  # AES.MODE_ECB
                c_decrypt = init_cipher(key, mode)

            decryption_successful = decrypt_file(c_decrypt, read_filename, decrypted_filename, mode, key)
            if not decryption_successful:
                lbl_result.config(text="Decryption failed.", foreground="red")
            else:
                open_file(decrypted_filename)  # Only open the file if decryption was successful
                lbl_result.config(text="Decryption successful!", foreground="green")
        except Exception as e:
            logger.error(f"Decryption failed: {str(e)}")
            messagebox.showerror("Error", f"Decryption failed: {str(e)}")
            lbl_result.config(text=f"Decryption failed: {str(e)}", foreground="red")

    def show_security_info():
        """Display security information dialog."""
        info_window = tk.Toplevel()
        info_window.title("Security Information")
        info_window.geometry("500x400")

        info_text = ttk.Label(
            info_window,
            text="""Security Features:
        
1. Password-Protected Keys:
   - AES-256 encryption by default
   - Keys derived using PBKDF2 with 1,000,000 iterations
   - Secure salt generation

2. Multiple Encryption Modes:
   - ECB: Simple but less secure (not recommended for sensitive data)
   - CTR: Stream cipher mode, no padding required
   - CBC: Block cipher with initialization vector for security
   - GCM: Authenticated encryption providing confidentiality and integrity

3. Integrity Protection:
   - SHA-256 checksums for encrypted files
   - GCM mode provides built-in authentication
   - Tamper detection during decryption

4. Audit Logging:
   - Encryption and decryption operations are logged
   - Timestamps and file information recorded

Best Practices:
   - Use GCM mode for sensitive data
   - Use strong passwords (minimum 8 characters)
   - Regularly rotate encryption keys
   - Keep private keys secure
        """,
            justify="left",
            wraplength=480,
        )
        info_text.pack(padx=10, pady=10, expand=True, fill="both")

        ttk.Button(info_window, text="Close", command=info_window.destroy).pack(pady=10)

    # Initialize the main window
    root = tk.Tk()
    root.title("Advanced Encryption / Decryption Tool")
    style = Style(theme="superhero")

    app_frame = ttk.Frame(root, padding="50 30 50 30")
    app_frame.grid(column=0, row=0, sticky=(tk.W, tk.E, tk.N, tk.S), padx=10, pady=10)
    app_frame.columnconfigure(0, weight=1)

    # Key size selection
    key_size_frame = ttk.LabelFrame(app_frame, text="Key Size")
    key_size_frame.grid(column=0, row=0, columnspan=2, sticky=tk.E + tk.W, pady=5)

    key_size_var = tk.IntVar(value=32)  # Default to AES-256
    ttk.Radiobutton(key_size_frame, text="AES-128 (16 bytes)", variable=key_size_var, value=16).pack(anchor="w", padx=5)
    ttk.Radiobutton(key_size_frame, text="AES-192 (24 bytes)", variable=key_size_var, value=24).pack(anchor="w", padx=5)
    ttk.Radiobutton(key_size_frame, text="AES-256 (32 bytes)", variable=key_size_var, value=32).pack(anchor="w", padx=5)

    # Button to generate key with selected key size
    btn_generate_key_iv = ttk.Button(
        app_frame, text="Generate Key", command=lambda: generate_key(root, key_size_var.get()), style="info.Outline.TButton"
    )
    btn_generate_key_iv.grid(column=0, row=1, columnspan=2, sticky=tk.E + tk.W, pady=10)

    # Encryption mode selection
    aes_mode_var = tk.StringVar()
    aes_mode_options = {
        "ECB (Electronic Codebook)": "1",
        "CTR (Counter)": "2",
        "CBC (Cipher Block Chaining)": "3",
        "GCM (Galois/Counter Mode)": "4",
    }

    mode_frame = ttk.LabelFrame(app_frame, text="Encryption Mode")
    mode_frame.grid(column=0, row=2, columnspan=2, sticky=tk.E + tk.W, pady=10)

    mode_mapping = {"1": AES.MODE_ECB, "2": AES.MODE_CTR, "3": AES.MODE_CBC, "4": AES.MODE_GCM}
    filename_mapping = {"1": "ECB", "2": "CTR", "3": "CBC", "4": "GCM"}

    for idx, (mode, val) in enumerate(aes_mode_options.items()):
        rb_mode = ttk.Radiobutton(mode_frame, text=mode, variable=aes_mode_var, value=val)
        rb_mode.pack(anchor="w", padx=5, pady=2)

        if val == "1":
            ttk.Label(
                mode_frame,
                text="    Simple but less secure, not recommended for sensitive data",
                font=("Helvetica", 8),
                foreground="gray",
            ).pack(anchor="w", padx=25, pady=0)
        elif val == "2":
            ttk.Label(
                mode_frame,
                text="    Stream cipher mode, good for large files",
                font=("Helvetica", 8),
                foreground="gray",
            ).pack(anchor="w", padx=25, pady=0)
        elif val == "3":
            ttk.Label(
                mode_frame,
                text="    Block cipher with initialization vector for better security",
                font=("Helvetica", 8),
                foreground="gray",
            ).pack(anchor="w", padx=25, pady=0)
        elif val == "4":
            ttk.Label(
                mode_frame,
                text="    Authenticated encryption, provides integrity protection (recommended)",
                font=("Helvetica", 8),
                foreground="gray",
            ).pack(anchor="w", padx=25, pady=0)

    # Action buttons
    btn_frame = ttk.Frame(app_frame)
    btn_frame.grid(column=0, row=3, columnspan=2, sticky=tk.E + tk.W, pady=10)

    btn_encrypt = ttk.Button(btn_frame, text="Encrypt File", command=on_encrypt, style="success.TButton")
    btn_encrypt.pack(side="left", padx=5, pady=10, expand=True, fill="x")

    btn_decrypt = ttk.Button(btn_frame, text="Decrypt File", command=on_decrypt, style="info.TButton")
    btn_decrypt.pack(side="left", padx=5, pady=10, expand=True, fill="x")

    btn_security_info = ttk.Button(
        app_frame, text="Security Information", command=show_security_info, style="secondary.Outline.TButton"
    )
    btn_security_info.grid(column=0, row=4, columnspan=1, sticky=tk.E + tk.W, pady=5)

    btn_asymmetric = ttk.Button(
        app_frame, text="Asymmetric Encryption", command=launch_asymmetric_window, style="primary.Outline.TButton"
    )
    btn_asymmetric.grid(column=1, row=4, columnspan=1, sticky=tk.E + tk.W, pady=5)

    lbl_result = ttk.Label(app_frame, text="")
    lbl_result.grid(column=0, row=5, columnspan=2, pady=10)

    root.columnconfigure(0, weight=1)
    root.rowconfigure(0, weight=1)
    app_frame.columnconfigure(0, weight=1)
    app_frame.columnconfigure(1, weight=1)

    # Set default mode from config
    config = get_app_config()
    default_mode = config.get("default_mode", "GCM")
    
    # Find the correct key for the default mode
    for key, value in filename_mapping.items():
        if value == default_mode:
            aes_mode_var.set(key)
            break
    
    if not aes_mode_var.get():
        aes_mode_var.set("4")  # Default to GCM if not found

    # Check for required directories and files
    Path("keys").mkdir(exist_ok=True)

    root.mainloop()


if __name__ == "__main__":
    main_gui()
=======
#!/usr/bin/env python3
"""
Main entry point for the encryption application.
This is a wrapper that calls the main module from the new directory structure.
"""

from src.core.main import main

if __name__ == "__main__":
    main()
>>>>>>> c8cf3fde
<|MERGE_RESOLUTION|>--- conflicted
+++ resolved
@@ -1,330 +1,10 @@
-<<<<<<< HEAD
-"""
-Main application file for the encryption security tool.
-"""
-
-import os
-import subprocess
-import sys
-import tkinter as tk
-from tkinter import filedialog, messagebox, ttk
-import logging
-from pathlib import Path
-
-from Crypto.Cipher import AES
-from Crypto.Random import get_random_bytes
-from Crypto.Util import Counter
-from ttkbootstrap import Style
-
-# Import from crypto module
-from crypto.key_manager import generate_key, load_key
-from crypto.symmetric import init_cipher, encrypt_file, decrypt_file
-from crypto.utils import open_file, setup_logging, get_app_config, save_app_config
-
-
-# Set up logging
-setup_logging()
-logger = logging.getLogger(__name__)
-
-
-def launch_asymmetric_window():
-    """Launch the asymmetric encryption window."""
-    try:
-        script_path = "asym.py"
-        subprocess.Popen([sys.executable, script_path])
-        logger.info("Launched asymmetric encryption window")
-    except Exception as e:
-        logger.error(f"Failed to launch asymmetric window: {str(e)}")
-        messagebox.showerror("Error", f"Failed to launch asymmetric encryption: {str(e)}")
-
-
-def main_gui():
-    """Initialize and run the main GUI application."""
-    def on_encrypt():
-        """Handle the encrypt button click event."""
-        mode_choice = aes_mode_var.get()
-
-        if mode_choice not in mode_mapping:
-            messagebox.showerror("Error", "Invalid mode selection")
-            return
-
-        mode = mode_mapping[mode_choice]
-        encrypted_filename = f"encrypted_{filename_mapping[mode_choice]}.bmp"
-
-        read_filename = filedialog.askopenfilename(
-            title="Select the file to encrypt", filetypes=[("BMP files", "*.bmp"), ("All files", "*.*")]
-        )
-        if not read_filename:
-            return  # cancelled
-
-        key = load_key()
-        if key is None:
-            return
-
-        try:
-            if mode == AES.MODE_CTR:
-                nonce = get_random_bytes(8)  # Generate a new nonce for each encryption
-                ctr = Counter.new(64, prefix=nonce)
-                c_encrypt = init_cipher(key, mode, counter=ctr)
-                encrypt_success = encrypt_file(c_encrypt, read_filename, encrypted_filename, mode, nonce=nonce)
-            elif mode == AES.MODE_CBC:
-                iv = get_random_bytes(16)  # Generate a new IV for each encryption
-                c_encrypt = init_cipher(key, mode, iv=iv)
-                encrypt_success = encrypt_file(c_encrypt, read_filename, encrypted_filename, mode, iv=iv)
-            elif mode == AES.MODE_GCM:
-                nonce = get_random_bytes(16)  # Generate a new nonce for each encryption
-                c_encrypt = init_cipher(key, mode, nonce=nonce)
-                encrypt_success = encrypt_file(c_encrypt, read_filename, encrypted_filename, mode, nonce=nonce)
-            else:  # AES.MODE_ECB
-                c_encrypt = init_cipher(key, mode)
-                encrypt_success = encrypt_file(c_encrypt, read_filename, encrypted_filename, mode)
-
-            if encrypt_success:
-                open_file(encrypted_filename)
-                messagebox.showinfo("Success", "Encryption Successful!")
-                lbl_result.config(text="Encryption Successful!", foreground="green")
-                
-                # Update last used mode in config
-                config = get_app_config()
-                config["default_mode"] = filename_mapping[mode_choice]
-                save_app_config(config)
-        except Exception as e:
-            logger.error(f"Encryption failed: {str(e)}")
-            messagebox.showerror("Error", f"Encryption failed: {str(e)}")
-            lbl_result.config(text=f"Encryption failed: {str(e)}", foreground="red")
-
-    def on_decrypt():
-        """Handle the decrypt button click event."""
-        mode_choice = aes_mode_var.get()
-        if mode_choice not in mode_mapping:
-            messagebox.showerror("Error", "Invalid mode selection")
-            return
-
-        mode = mode_mapping[mode_choice]
-        decrypted_filename = "decrypted_file.bmp"
-        read_filename = filedialog.askopenfilename(title="Select the file to Decrypt", filetypes=[("All files", "*.*")])
-        if not read_filename:
-            return
-
-        try:
-            # Try to detect encryption mode from filename
-            detected_mode = None
-            for mode_id, mode_name in filename_mapping.items():
-                if f"_{mode_name}" in read_filename:
-                    detected_mode = mode_name
-                    break
-
-            if detected_mode and detected_mode != filename_mapping[mode_choice]:
-                if not messagebox.askyesno(
-                    "Mode Mismatch Warning",
-                    f"The file appears to be encrypted with {detected_mode}, but you selected {filename_mapping[mode_choice]}. Continue anyway?",
-                ):
-                    return
-        except Exception as e:
-            logger.warning(f"Failed to detect encryption mode: {str(e)}")
-
-        key = load_key()
-        if key is None:
-            return
-
-        try:
-            # Set up decryption parameters based on mode
-            if mode == AES.MODE_CTR:
-                # For CTR mode, nonce is extracted during decryption
-                c_decrypt = init_cipher(key, mode, counter=Counter.new(64))  # Will be reinitialized during decryption
-            elif mode == AES.MODE_CBC:
-                # For CBC mode, IV is extracted during decryption
-                c_decrypt = AES.new(key, mode, iv=b"\0" * 16)  # Will be reinitialized during decryption
-            elif mode == AES.MODE_GCM:
-                # For GCM mode, nonce is extracted during decryption
-                c_decrypt = AES.new(key, mode, nonce=b"\0" * 16)  # Will be reinitialized during decryption
-            else:  # AES.MODE_ECB
-                c_decrypt = init_cipher(key, mode)
-
-            decryption_successful = decrypt_file(c_decrypt, read_filename, decrypted_filename, mode, key)
-            if not decryption_successful:
-                lbl_result.config(text="Decryption failed.", foreground="red")
-            else:
-                open_file(decrypted_filename)  # Only open the file if decryption was successful
-                lbl_result.config(text="Decryption successful!", foreground="green")
-        except Exception as e:
-            logger.error(f"Decryption failed: {str(e)}")
-            messagebox.showerror("Error", f"Decryption failed: {str(e)}")
-            lbl_result.config(text=f"Decryption failed: {str(e)}", foreground="red")
-
-    def show_security_info():
-        """Display security information dialog."""
-        info_window = tk.Toplevel()
-        info_window.title("Security Information")
-        info_window.geometry("500x400")
-
-        info_text = ttk.Label(
-            info_window,
-            text="""Security Features:
-        
-1. Password-Protected Keys:
-   - AES-256 encryption by default
-   - Keys derived using PBKDF2 with 1,000,000 iterations
-   - Secure salt generation
-
-2. Multiple Encryption Modes:
-   - ECB: Simple but less secure (not recommended for sensitive data)
-   - CTR: Stream cipher mode, no padding required
-   - CBC: Block cipher with initialization vector for security
-   - GCM: Authenticated encryption providing confidentiality and integrity
-
-3. Integrity Protection:
-   - SHA-256 checksums for encrypted files
-   - GCM mode provides built-in authentication
-   - Tamper detection during decryption
-
-4. Audit Logging:
-   - Encryption and decryption operations are logged
-   - Timestamps and file information recorded
-
-Best Practices:
-   - Use GCM mode for sensitive data
-   - Use strong passwords (minimum 8 characters)
-   - Regularly rotate encryption keys
-   - Keep private keys secure
-        """,
-            justify="left",
-            wraplength=480,
-        )
-        info_text.pack(padx=10, pady=10, expand=True, fill="both")
-
-        ttk.Button(info_window, text="Close", command=info_window.destroy).pack(pady=10)
-
-    # Initialize the main window
-    root = tk.Tk()
-    root.title("Advanced Encryption / Decryption Tool")
-    style = Style(theme="superhero")
-
-    app_frame = ttk.Frame(root, padding="50 30 50 30")
-    app_frame.grid(column=0, row=0, sticky=(tk.W, tk.E, tk.N, tk.S), padx=10, pady=10)
-    app_frame.columnconfigure(0, weight=1)
-
-    # Key size selection
-    key_size_frame = ttk.LabelFrame(app_frame, text="Key Size")
-    key_size_frame.grid(column=0, row=0, columnspan=2, sticky=tk.E + tk.W, pady=5)
-
-    key_size_var = tk.IntVar(value=32)  # Default to AES-256
-    ttk.Radiobutton(key_size_frame, text="AES-128 (16 bytes)", variable=key_size_var, value=16).pack(anchor="w", padx=5)
-    ttk.Radiobutton(key_size_frame, text="AES-192 (24 bytes)", variable=key_size_var, value=24).pack(anchor="w", padx=5)
-    ttk.Radiobutton(key_size_frame, text="AES-256 (32 bytes)", variable=key_size_var, value=32).pack(anchor="w", padx=5)
-
-    # Button to generate key with selected key size
-    btn_generate_key_iv = ttk.Button(
-        app_frame, text="Generate Key", command=lambda: generate_key(root, key_size_var.get()), style="info.Outline.TButton"
-    )
-    btn_generate_key_iv.grid(column=0, row=1, columnspan=2, sticky=tk.E + tk.W, pady=10)
-
-    # Encryption mode selection
-    aes_mode_var = tk.StringVar()
-    aes_mode_options = {
-        "ECB (Electronic Codebook)": "1",
-        "CTR (Counter)": "2",
-        "CBC (Cipher Block Chaining)": "3",
-        "GCM (Galois/Counter Mode)": "4",
-    }
-
-    mode_frame = ttk.LabelFrame(app_frame, text="Encryption Mode")
-    mode_frame.grid(column=0, row=2, columnspan=2, sticky=tk.E + tk.W, pady=10)
-
-    mode_mapping = {"1": AES.MODE_ECB, "2": AES.MODE_CTR, "3": AES.MODE_CBC, "4": AES.MODE_GCM}
-    filename_mapping = {"1": "ECB", "2": "CTR", "3": "CBC", "4": "GCM"}
-
-    for idx, (mode, val) in enumerate(aes_mode_options.items()):
-        rb_mode = ttk.Radiobutton(mode_frame, text=mode, variable=aes_mode_var, value=val)
-        rb_mode.pack(anchor="w", padx=5, pady=2)
-
-        if val == "1":
-            ttk.Label(
-                mode_frame,
-                text="    Simple but less secure, not recommended for sensitive data",
-                font=("Helvetica", 8),
-                foreground="gray",
-            ).pack(anchor="w", padx=25, pady=0)
-        elif val == "2":
-            ttk.Label(
-                mode_frame,
-                text="    Stream cipher mode, good for large files",
-                font=("Helvetica", 8),
-                foreground="gray",
-            ).pack(anchor="w", padx=25, pady=0)
-        elif val == "3":
-            ttk.Label(
-                mode_frame,
-                text="    Block cipher with initialization vector for better security",
-                font=("Helvetica", 8),
-                foreground="gray",
-            ).pack(anchor="w", padx=25, pady=0)
-        elif val == "4":
-            ttk.Label(
-                mode_frame,
-                text="    Authenticated encryption, provides integrity protection (recommended)",
-                font=("Helvetica", 8),
-                foreground="gray",
-            ).pack(anchor="w", padx=25, pady=0)
-
-    # Action buttons
-    btn_frame = ttk.Frame(app_frame)
-    btn_frame.grid(column=0, row=3, columnspan=2, sticky=tk.E + tk.W, pady=10)
-
-    btn_encrypt = ttk.Button(btn_frame, text="Encrypt File", command=on_encrypt, style="success.TButton")
-    btn_encrypt.pack(side="left", padx=5, pady=10, expand=True, fill="x")
-
-    btn_decrypt = ttk.Button(btn_frame, text="Decrypt File", command=on_decrypt, style="info.TButton")
-    btn_decrypt.pack(side="left", padx=5, pady=10, expand=True, fill="x")
-
-    btn_security_info = ttk.Button(
-        app_frame, text="Security Information", command=show_security_info, style="secondary.Outline.TButton"
-    )
-    btn_security_info.grid(column=0, row=4, columnspan=1, sticky=tk.E + tk.W, pady=5)
-
-    btn_asymmetric = ttk.Button(
-        app_frame, text="Asymmetric Encryption", command=launch_asymmetric_window, style="primary.Outline.TButton"
-    )
-    btn_asymmetric.grid(column=1, row=4, columnspan=1, sticky=tk.E + tk.W, pady=5)
-
-    lbl_result = ttk.Label(app_frame, text="")
-    lbl_result.grid(column=0, row=5, columnspan=2, pady=10)
-
-    root.columnconfigure(0, weight=1)
-    root.rowconfigure(0, weight=1)
-    app_frame.columnconfigure(0, weight=1)
-    app_frame.columnconfigure(1, weight=1)
-
-    # Set default mode from config
-    config = get_app_config()
-    default_mode = config.get("default_mode", "GCM")
-    
-    # Find the correct key for the default mode
-    for key, value in filename_mapping.items():
-        if value == default_mode:
-            aes_mode_var.set(key)
-            break
-    
-    if not aes_mode_var.get():
-        aes_mode_var.set("4")  # Default to GCM if not found
-
-    # Check for required directories and files
-    Path("keys").mkdir(exist_ok=True)
-
-    root.mainloop()
-
-
-if __name__ == "__main__":
-    main_gui()
-=======
-#!/usr/bin/env python3
-"""
-Main entry point for the encryption application.
-This is a wrapper that calls the main module from the new directory structure.
-"""
-
-from src.core.main import main
-
-if __name__ == "__main__":
-    main()
->>>>>>> c8cf3fde
+#!/usr/bin/env python3
+"""
+Main entry point for the encryption application.
+This is a wrapper that calls the main module from the new directory structure.
+"""
+
+from src.core.main import main
+
+if __name__ == "__main__":
+    main()